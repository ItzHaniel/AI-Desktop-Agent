--- conflicted
+++ resolved
@@ -98,7 +98,6 @@
     modules_status['news'] = False
     print(f"❌ News Fetcher failed: {e}")
     NewsFetcher = None
-<<<<<<< HEAD
 
 # Weather Engine
 try:
@@ -109,8 +108,6 @@
     modules_status['weather'] = False
     print(f"❌ Weather Engine failed: {e}")
     WeatherEngine = None
-=======
->>>>>>> 4e2f296f
 
 # Calendar Manager
 try:
@@ -132,19 +129,6 @@
     print(f"❌ System Monitor failed: {e}")
     SystemMonitor = None
 
-<<<<<<< HEAD
-=======
-# Weather Engine
-try:
-    from weather import WeatherEngine
-    modules_status['weather'] = True
-    print("✅ Weather Engine loaded")
-except ImportError as e:
-    modules_status['weather'] = False
-    print(f"❌ Weather Engine failed: {e}")
-    WeatherEngine = None
-
->>>>>>> 4e2f296f
 # Email Handler
 try:
     from email_handler import EmailHandler
@@ -243,7 +227,6 @@
         else:
             self.news = None
 
-<<<<<<< HEAD
         # Weather Engine
         if modules_status.get('weather') and WeatherEngine:
             try:
@@ -254,8 +237,6 @@
         else:
             self.weather = None
 
-=======
->>>>>>> 4e2f296f
         # Calendar Manager
         if modules_status.get('calendar') and CalendarManager:
             try:
@@ -276,19 +257,6 @@
         else:
             self.system = None
 
-<<<<<<< HEAD
-=======
-        # Weather Engine
-        if modules_status.get('weather') and WeatherEngine:
-            try:
-                self.weather = WeatherEngine()
-            except Exception as e:
-                print(f"⚠️ Weather Engine init failed: {e}")
-                self.weather = None
-        else:
-            self.weather = None
-
->>>>>>> 4e2f296f
         # Email Handler
         if modules_status.get('email') and EmailHandler:
             try:
@@ -469,7 +437,6 @@
         """Enhanced command processing with voice input commands and function routing"""
         try:
             command_clean = command.lower().strip()
-<<<<<<< HEAD
 
             # Voice input mode controls
             if any(word in command_clean for word in ['listen', 'voice mode', 'start listening']):
@@ -494,32 +461,6 @@
                 else:
                     return "🎤 No microphone available for testing"
 
-=======
-
-            # Voice input mode controls
-            if any(word in command_clean for word in ['listen', 'voice mode', 'start listening']):
-                if self.speech and getattr(self.speech, "microphone", None):
-                    self.voice_mode = True
-                    return "🎙️ Voice input mode activated! Speak your commands. Say 'text mode' to switch back."
-                else:
-                    return "🎤 Microphone not available for voice input"
-
-            elif any(word in command_clean for word in ['text mode', 'stop listening', 'keyboard mode']):
-                self.voice_mode = False
-                return "⌨️ Text input mode activated! Type your commands normally."
-
-            elif any(word in command_clean for word in ['test microphone', 'mic test']):
-                if self.speech and getattr(self.speech, "microphone", None):
-                    print("🎤 Testing microphone - say something...")
-                    result = self.speech.listen(timeout=5)
-                    if result:
-                        return f"✅ Microphone test successful! You said: '{result}'"
-                    else:
-                        return "❌ Microphone test failed - no speech detected"
-                else:
-                    return "🎤 No microphone available for testing"
-
->>>>>>> 4e2f296f
             # Speech toggles and status
             if any(word in command_clean for word in ['enable voice', 'turn on speech', 'enable tts']):
                 if self.speech:
@@ -692,20 +633,11 @@
                 else:
                     return "🚀 App launcher not available"
 
-<<<<<<< HEAD
             elif any(word in command_clean for word in ['system', 'performance', 'cpu', 'memory', 'disk', 'processes', 'analyze', 'monitor']):
                 if self.system:
                     return self.system.get_system_info()
                 else:
                     return "📊 System monitor module not available"
-=======
-            elif any(word in command_clean for word in ['system', 'performance']):
-                if self.system:
-                    return self.system.get_system_info()
-                else:
-                    return "📊 System monitor not available"
->>>>>>> 4e2f296f
-
             else:
                 # Default to conversation
                 if self.conversation:
@@ -932,13 +864,8 @@
 def main():
     """Main function"""
     try:
-<<<<<<< HEAD
         specter = SpecterAgent()
         specter.listen_and_respond()
-=======
-        Specter = SpecterAgent()
-        Specter.listen_and_respond()
->>>>>>> 4e2f296f
     except KeyboardInterrupt:
         print("\n\n👋 Interrupted by user. Goodbye!")
     except Exception as e:
